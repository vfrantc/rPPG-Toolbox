#TODO: Docstring
"""A one line summary of the module or program, terminated by a period.

Leave one blank line.  The rest of this docstring should contain an
overall description of the module or program.  Optionally, it may also
contain a brief description of exported classes and functions and/or usage
examples.

  Typical usage example:

  foo = ClassFoo()
  bar = foo.FunctionBar()
"""
from neural_methods.trainer.BaseTrainer import BaseTrainer
import torch
from torch.autograd import Variable
from neural_methods.model.PhysNet import PhysNet_padding_Encoder_Decoder_MAX
from neural_methods.loss.NegPearsonLoss import Neg_Pearson
import torch.optim as optim
import numpy as np
import os


class PhysnetTrainer(BaseTrainer):

    def __init__(self, config, twriter):
        """Inits parameters from args and the writer for TensorboardX."""
        super().__init__()
        self.device = torch.device(config.DEVICE)
        print(self.device)
        self.model = PhysNet_padding_Encoder_Decoder_MAX(
            frames=config.MODEL.PHYSNET.FRAME_NUM).to(self.device)  # [3, T, 128,128]
        self.loss_model = Neg_Pearson()
        self.optimizer = optim.Adam(
            self.model.parameters(), lr=config.TRAIN.LR)
        self.epochs = config.TRAIN.EPOCHS
        self.model_dir = config.MODEL.MODEL_DIR
        self.model_file_name = config.TRAIN.MODEL_FILE_NAME
        self.twriter = twriter
        print(self.device)

    def train(self, data_loader):
        """ TODO:Docstring"""
        min_valid_loss = 1
        for round in range(self.epochs):
            print(f"====training:ROUND{round}====")
            train_loss = []
            self.model.train()

            for i, batch in enumerate(data_loader["train"]):
                rPPG, x_visual, x_visual3232, x_visual1616 = self.model(
                    Variable(batch[0]).to(torch.float32).to(self.device))
                BVP_label = Variable(batch[1]).to(
                    torch.float32).to(self.device)
                rPPG = (rPPG - torch.mean(rPPG)) / torch.std(rPPG)  # normalize
                BVP_label = (BVP_label - torch.mean(BVP_label)) / \
                    torch.std(BVP_label)  # normalize
                loss_ecg = self.loss_model(rPPG, BVP_label)
                loss_ecg.backward()
                train_loss.append(loss_ecg.item())
                self.optimizer.step()
                self.optimizer.zero_grad()
            train_loss = np.asarray(train_loss)
            self.twriter.add_scalar("train_loss", scalar_value=float(
                loss_ecg), global_step=round)
            print(np.mean(train_loss))
            valid_loss = self.valid(data_loader)
            self.twriter.add_scalar("valid_loss", scalar_value=float(
                valid_loss), global_step=round)
            # saves the model according to the loss on valid sets.
            if(valid_loss < min_valid_loss):
                print("update best model")
                self.save_model()

    def valid(self, data_loader):
        """ Runs the model on valid sets."""
        print(" ====validing===")
        valid_loss = []
        self.model.eval()
        valid_step = 0
        with torch.no_grad():
            for valid_i, valid_batch in enumerate(data_loader["valid"]):
                BVP_label = Variable(valid_batch[1]).to(
                    torch.float32).to(self.device)
                rPPG, x_visual, x_visual3232, x_visual1616 = self.model(
                    Variable(valid_batch[0]).to(torch.float32).to(self.device))
                rPPG = (rPPG - torch.mean(rPPG)) / torch.std(rPPG)  # normalize
                BVP_label = (BVP_label - torch.mean(BVP_label)) / \
                    torch.std(BVP_label)  # normalize
                loss_ecg = self.loss_model(rPPG, BVP_label)
                valid_loss.append(loss_ecg.item())
                valid_step += 1
            valid_loss = np.asarray(valid_loss)
            print(np.mean(valid_loss))
        return np.mean(valid_loss)

    def test(self, data_loader):
        """ Runs the model on test sets."""
        print(" ====testing===")
        test_step = 0
        test_loss = []
        self.model.eval()
        with torch.no_grad():
            for test_i, test_batch in enumerate(data_loader["test"]):
                BVP_label = Variable(test_batch[1]).to(
                    torch.float32).to(self.device)
                rPPG, x_visual, x_visual3232, x_visual1616 = self.model(
                    Variable(test_batch[0]).to(torch.float32).to(self.device))
                rPPG = (rPPG - torch.mean(rPPG)) / torch.std(rPPG)  # normalize
                BVP_label = (BVP_label - torch.mean(BVP_label)) / \
                    torch.std(BVP_label)  # normalize
                loss_ecg = self.loss_model(rPPG, BVP_label)
                self.twriter.add_scalar("test_loss", scalar_value=float(
                    loss_ecg), global_step=test_step)
                test_step += 1
                print(loss_ecg.item())
                test_loss.append(test_loss)
        return np.mean(test_loss)

    def save_model(self):
        if(not os.path.exists(self.model_dir)):
<<<<<<< HEAD
            os.mkdirs(self.model_dir)
=======
            os.makedirs(self.model_dir)
>>>>>>> a603e6c9
        torch.save(self.model.state_dict(), os.path.join(
            self.model_dir, self.model_file_name))

    # def load_model(self):<|MERGE_RESOLUTION|>--- conflicted
+++ resolved
@@ -119,11 +119,7 @@
 
     def save_model(self):
         if(not os.path.exists(self.model_dir)):
-<<<<<<< HEAD
-            os.mkdirs(self.model_dir)
-=======
             os.makedirs(self.model_dir)
->>>>>>> a603e6c9
         torch.save(self.model.state_dict(), os.path.join(
             self.model_dir, self.model_file_name))
 
